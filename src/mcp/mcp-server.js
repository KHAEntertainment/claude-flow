--- conflicted
+++ resolved
@@ -17,27 +17,24 @@
       resources: { subscribe: true, listChanged: true },
     };
     this.sessionId = `session-cf-${Date.now()}-${Math.random().toString(36).substr(2, 4)}`;
-<<<<<<< HEAD
     this.tools = {};
-=======
     this.gateController = new ToolGateController({
       core: async () => this.initializeTools(),
     });
     this.discoveryTools = this.getDiscoveryTools();
     this.tools = { ...this.discoveryTools, ...this.gateController.getAvailableTools() };
->>>>>>> c7063b42
     this.resources = this.initializeResources();
     this.toolsPromise = this.initializeTools();
   }
 
-<<<<<<< HEAD
+
   async initializeTools() {
     const logger = {
       info: (...args) => console.error(`[${new Date().toISOString()}] INFO [claude-flow-mcp]`, ...args),
       warn: (...args) => console.error(`[${new Date().toISOString()}] WARN [claude-flow-mcp]`, ...args),
       error: (...args) => console.error(`[${new Date().toISOString()}] ERROR [claude-flow-mcp]`, ...args),
       debug: (...args) => console.error(`[${new Date().toISOString()}] DEBUG [claude-flow-mcp]`, ...args),
-=======
+
   // Database operations now use the same memory store as working npx commands
   getDiscoveryTools() {
     return {
@@ -913,7 +910,7 @@
         description: 'System diagnostics',
         inputSchema: { type: 'object', properties: { components: { type: 'array' } } },
       },
->>>>>>> c7063b42
+
     };
     const toolList = await createClaudeFlowTools(logger);
     for (const tool of toolList) {
@@ -1025,12 +1022,12 @@
   }
 
   async executeTool(name, args) {
-<<<<<<< HEAD
+
     await this.toolsPromise;
     const tool = this.tools[name];
     if (!tool) {
       throw new Error(`Unknown tool: ${name}`);
-=======
+
     if (this.tools[name] && typeof this.tools[name].handler === 'function') {
       return this.tools[name].handler(args);
     }
@@ -1903,7 +1900,7 @@
 
       default:
         throw new Error(`Unknown resource: ${uri}`);
->>>>>>> c7063b42
+
     }
     return await tool.handler(args, { sessionId: this.sessionId });
   }
