--- conflicted
+++ resolved
@@ -25,37 +25,32 @@
   private toolsetTools: Record<string, string[]> = {};
   private filters: ToolFilter[] = [];
   
-<<<<<<< HEAD
-  // NEW: Auto-enable fields
-  private toolNameToToolset = new Map<string, string[]>();  // Tool name -> [toolset ids]
+  // Auto-enable fields
+  private toolNameToToolsetIndex = new Map<string, string[]>();  // Tool name -> [toolset ids] for auto-enable
   private manifestsLoaded = false;
   private inflightEnable = new Map<string, Promise<void>>();
   private filterConfig: typeof filterConfigDefault;
-=======
-  // NEW: TTL/LRU tracking
+  
+  // TTL/LRU tracking fields
   private toolsetLastUsed = new Map<string, number>();
-  private toolNameToToolset = new Map<string, string>();
+  private toolNameToActiveToolset = new Map<string, string>();  // Tool name -> active toolset for usage tracking
   private pinned = new Set<string>();
   private ttlMs: number = 5 * 60_000; // default 5 minutes
   private maxActiveToolsets: number = 0; // 0 = unlimited
->>>>>>> abe5a411
 
   constructor(
     toolsetLoaders: Record<string, ToolsetLoader> = {},
     filterConfig: typeof filterConfigDefault = filterConfigDefault
   ) {
     this.toolsetLoaders = toolsetLoaders;
-<<<<<<< HEAD
     this.filterConfig = filterConfig;
-    
-    // Build reverse index cheaply (does NOT load full schemas/handlers)
-    void this.buildReverseIndex();
-=======
     
     // Initialize TTL/LRU configuration
     this.ttlMs = (filterConfig as any).autoDisableTtlMs ?? this.ttlMs;
     this.maxActiveToolsets = (filterConfig as any).maxActiveToolsets ?? 0;
->>>>>>> abe5a411
+    
+    // Build reverse index cheaply (does NOT load full schemas/handlers)
+    void this.buildReverseIndex();
     
     // Initialize filters
     if (filterConfig.taskType?.enabled) {
@@ -106,10 +101,10 @@
         if (toolNames?.length) {
           for (const toolName of toolNames) {
             const normalizedName = this.normalizeToolName(toolName);
-            if (!this.toolNameToToolset.has(normalizedName)) {
-              this.toolNameToToolset.set(normalizedName, []);
+            if (!this.toolNameToToolsetIndex.has(normalizedName)) {
+              this.toolNameToToolsetIndex.set(normalizedName, []);
             }
-            this.toolNameToToolset.get(normalizedName)!.push(setName);
+            this.toolNameToToolsetIndex.get(normalizedName)!.push(setName);
           }
         }
       } catch (error) {
@@ -139,21 +134,21 @@
       const normalizedName = this.normalizeToolName(toolName);
       
       if (remove) {
-        const owners = this.toolNameToToolset.get(normalizedName);
+        const owners = this.toolNameToToolsetIndex.get(normalizedName);
         if (owners) {
           const index = owners.indexOf(setName);
           if (index > -1) {
             owners.splice(index, 1);
           }
           if (owners.length === 0) {
-            this.toolNameToToolset.delete(normalizedName);
+            this.toolNameToToolsetIndex.delete(normalizedName);
           }
         }
       } else {
-        if (!this.toolNameToToolset.has(normalizedName)) {
-          this.toolNameToToolset.set(normalizedName, []);
+        if (!this.toolNameToToolsetIndex.has(normalizedName)) {
+          this.toolNameToToolsetIndex.set(normalizedName, []);
         }
-        const owners = this.toolNameToToolset.get(normalizedName)!;
+        const owners = this.toolNameToToolsetIndex.get(normalizedName)!;
         if (!owners.includes(setName)) {
           owners.push(setName);
         }
@@ -176,7 +171,7 @@
     await this.buildReverseIndex();
     
     // Lookup tool in reverse index
-    const owners = this.toolNameToToolset.get(normalizedName);
+    const owners = this.toolNameToToolsetIndex.get(normalizedName);
     if (!owners || owners.length === 0) {
       return false;  // Tool not found in any toolset
     }
@@ -278,7 +273,7 @@
     
     // Track tool-to-toolset mapping for usage tracking
     for (const toolName of Object.keys(optimized)) {
-      this.toolNameToToolset.set(toolName, name);
+      this.toolNameToActiveToolset.set(toolName, name);
     }
     
     Object.assign(this.loadedTools, optimized);
@@ -297,7 +292,7 @@
     }
     for (const toolName of this.toolsetTools[name] || []) {
       delete this.loadedTools[toolName];
-      this.toolNameToToolset.delete(toolName);
+      this.toolNameToActiveToolset.delete(toolName);
     }
     delete this.toolsetTools[name];
     this.activeToolsets.delete(name);
@@ -308,7 +303,7 @@
    * Mark a tool as recently used (updates toolset timestamp)
    */
   markUsed(toolName: string): void {
-    const setName = this.toolNameToToolset.get(toolName);
+    const setName = this.toolNameToActiveToolset.get(toolName);
     if (setName && this.activeToolsets.has(setName)) {
       this.toolsetLastUsed.set(setName, Date.now());
     }
