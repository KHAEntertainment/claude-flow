{
  "taskType": {
    "enabled": false,
    "map": {}
  },
  "resource": {
    "enabled": true,
    "maxTools": 10
  },
  "security": {
    "enabled": false,
    "blocked": []
  },
<<<<<<< HEAD
  "autoEnableOnCall": true,
  "autoEnableAllowlist": ["agents/*", "tasks/*", "memory/*"],
  "autoEnableBlocklist": [],
  "autoEnableRespectFilters": true,
  "autoEnableCaseInsensitive": true,
  "autoEnableConflictResolution": "prefer-enabled"
=======
  "autoDisableTtlMs": 300000,
  "maxActiveToolsets": 0
>>>>>>> abe5a411
}<|MERGE_RESOLUTION|>--- conflicted
+++ resolved
@@ -11,15 +11,12 @@
     "enabled": false,
     "blocked": []
   },
-<<<<<<< HEAD
   "autoEnableOnCall": true,
   "autoEnableAllowlist": ["agents/*", "tasks/*", "memory/*"],
   "autoEnableBlocklist": [],
   "autoEnableRespectFilters": true,
   "autoEnableCaseInsensitive": true,
-  "autoEnableConflictResolution": "prefer-enabled"
-=======
+  "autoEnableConflictResolution": "prefer-enabled",
   "autoDisableTtlMs": 300000,
   "maxActiveToolsets": 0
->>>>>>> abe5a411
 }